package main

import (
	"context"
	"log"
<<<<<<< HEAD
	"net"
	"net/http"
=======
>>>>>>> 7ad305d3
	"os"
	"os/signal"
	"rinha-backend-2025/internal/handlers"
	"rinha-backend-2025/internal/payment"
	"syscall"
	"time"

	"github.com/bytedance/sonic"
	"github.com/gofiber/fiber/v2/middleware/logger"

	"github.com/gofiber/fiber/v2"
	"github.com/redis/go-redis/v9"
	"github.com/valyala/fasthttp"
)

func main() {
	debug := os.Getenv("DEBUG")
	socketPath := os.Getenv("SOCKET_PATH")

	if err := os.RemoveAll(socketPath); err != nil {
		log.Fatalf("Could not remove old socket file: %v", err)
		return
	}
	unixListener, err := net.Listen("unix", socketPath)
	if err != nil {
		log.Fatalf("Could not listen on socket: %v", err)
		return
	}
	if err := os.Chmod(socketPath, 0777); err != nil {
		log.Fatalf("Could not change socket file permissions: %v", err)
		return
	}
	app := fiber.New(fiber.Config{
		DisableStartupMessage: false,
		JSONEncoder:           sonic.Marshal,
		JSONDecoder:           sonic.Unmarshal,
	})
	if debug != "" && debug != "0" && debug != "false" {
		app.Use(logger.New())
	}
	rdb := redis.NewClient(&redis.Options{
		Network: "unix",
		Addr:    os.Getenv("REDIS_ADDR"),
		DB:      0,
	})
	ctx, cancel := context.WithCancel(context.Background())
	if err := rdb.Ping(ctx).Err(); err != nil {
		log.Fatalf("Could not connect to Redis: %v", err)
		return
	}
	err = rdb.XGroupCreateMkStream(ctx, "payments", "payment-group", "0").Err()
	if err != nil && err.Error() != "BUSYGROUP Consumer Group name already exists" {
		return
	}
	handlers := &handlers.Handlers{
<<<<<<< HEAD
		Processor: internal.NewPaymentProcessor(ctx, cancel, rdb, &http.Client{
			Transport: &http.Transport{
				MaxIdleConns:        100,              // Maximum number of idle connections
				MaxIdleConnsPerHost: 10,               // Maximum idle connections per host
				IdleConnTimeout:     90 * time.Second, // Timeout for idle connections
				DisableKeepAlives:   false,            // Enable connection reuse
				DialContext: (&net.Dialer{
					Timeout:   10 * time.Second, // Connection timeout
					KeepAlive: 30 * time.Second, // Keep-alive duration
				}).DialContext,
			},
		})}
=======
		Processor: internal.NewPaymentProcessor(ctx, cancel, rdb, &fasthttp.Client{}),
	}
>>>>>>> 7ad305d3

	handlers.Processor.StartWorkerPool()
	go handlers.Processor.ProcessStream()

	app.Post("/payments", handlers.PaymentHandler)
	app.Get("/payments-summary", handlers.PaymentsSummaryHandler)
	app.Post("/purge-payments", handlers.PurgePaymentsHandler)

	c := make(chan os.Signal, 1)
	signal.Notify(c, os.Interrupt, syscall.SIGTERM)

	go func() {
		if err := app.Listener(unixListener); err != nil {
			log.Printf("Error starting server: %v", err)
		}
	}()

	<-c

	shutdownCtx, cancel := context.WithTimeout(context.Background(), 10*time.Second)
	defer func() {

		if err := rdb.Close(); err != nil {
			log.Printf("Error closing Redis client: %v", err)
		}
		cancel()
	}()

	if err := app.ShutdownWithContext(shutdownCtx); err != nil {
		log.Printf("Error during server shutdown: %v", err)
	}

	handlers.Processor.StopWorkerPool()

}<|MERGE_RESOLUTION|>--- conflicted
+++ resolved
@@ -3,12 +3,9 @@
 import (
 	"context"
 	"log"
-<<<<<<< HEAD
 	"net"
-	"net/http"
-=======
->>>>>>> 7ad305d3
 	"os"
+
 	"os/signal"
 	"rinha-backend-2025/internal/handlers"
 	"rinha-backend-2025/internal/payment"
@@ -63,23 +60,8 @@
 		return
 	}
 	handlers := &handlers.Handlers{
-<<<<<<< HEAD
-		Processor: internal.NewPaymentProcessor(ctx, cancel, rdb, &http.Client{
-			Transport: &http.Transport{
-				MaxIdleConns:        100,              // Maximum number of idle connections
-				MaxIdleConnsPerHost: 10,               // Maximum idle connections per host
-				IdleConnTimeout:     90 * time.Second, // Timeout for idle connections
-				DisableKeepAlives:   false,            // Enable connection reuse
-				DialContext: (&net.Dialer{
-					Timeout:   10 * time.Second, // Connection timeout
-					KeepAlive: 30 * time.Second, // Keep-alive duration
-				}).DialContext,
-			},
-		})}
-=======
 		Processor: internal.NewPaymentProcessor(ctx, cancel, rdb, &fasthttp.Client{}),
 	}
->>>>>>> 7ad305d3
 
 	handlers.Processor.StartWorkerPool()
 	go handlers.Processor.ProcessStream()
